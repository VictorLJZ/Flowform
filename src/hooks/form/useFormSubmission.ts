--- conflicted
+++ resolved
@@ -108,98 +108,6 @@
     initializeFormResponse();
   }, [storageKey, formId]);
 
-<<<<<<< HEAD
-  // Create the answer response if it doesn't exist
-  const initializeResponse = useCallback(async () => {
-    if (responseId) return; // Already initialized
-    
-    try {
-      // Check if we have a saved response ID in local storage
-      let savedResponseId = null;
-      try {
-        savedResponseId = localStorage.getItem(`${storageKey}-responseId`);
-        if (savedResponseId) {
-          setResponseId(savedResponseId);
-          return;
-        }
-      } catch (error) {
-        console.error('Error reading from localStorage:', error);
-        // Continue execution to create a new response
-      }
-      
-      // Generate a random visitor ID to use as respondent_id
-      // This could be replaced with a user ID if the user is logged in
-      const visitorId = crypto.randomUUID();
-      
-      // Create a new response
-      const response = await fetch(`/api/responses`, {
-        method: 'POST',
-        headers: {
-          'Content-Type': 'application/json',
-          // Add public access header for form viewer
-          'x-flowform-public-access': 'true'
-        },
-        body: JSON.stringify({
-          form_id: formId,
-          respondent_id: visitorId,
-          metadata: {
-            timestamp: new Date().toISOString(),
-            userAgent: navigator.userAgent,
-            referrer: document.referrer
-          }
-        }),
-      });
-      
-      if (!response.ok) {
-        const errorText = await response.text();
-        let errorMessage = 'Failed to create response';
-        try {
-          const errorData = JSON.parse(errorText);
-          errorMessage = errorData.error || errorMessage;
-        } catch (e) {
-          // If it's not valid JSON, use the text directly for debugging
-          console.error('Server returned non-JSON response:', errorText);
-        }
-        throw new Error(errorMessage);
-      }
-      
-      const responseText = await response.text();
-      let data;
-      try {
-        data = JSON.parse(responseText);
-      } catch (e) {
-        console.error('Invalid JSON in response:', responseText);
-        throw new Error('Server returned invalid JSON');
-      }
-      
-      const newResponseId = data.response_id;
-      if (!newResponseId) {
-        throw new Error('No response ID returned from server');
-      }
-      
-      // Save the response ID to local storage
-      try {
-        localStorage.setItem(`${storageKey}-responseId`, newResponseId);
-        // Also save respondent_id for future reference
-        if (data.respondent_id) {
-          localStorage.setItem(`${storageKey}-respondentId`, data.respondent_id);
-        }
-      } catch (e) {
-        console.error('Failed to save to localStorage:', e);
-        // Continue anyway since we have the responseId in memory
-      }
-      
-      setResponseId(newResponseId);
-      
-    } catch (error) {
-      console.error('Error initializing response:', error);
-      setSubmitError(error instanceof Error ? error.message : 'Failed to initialize session');
-    }
-  }, [responseId, formId, storageKey]);
-
-  // Complete the form and set completed status
-  const completeForm = useCallback(async () => {
-=======
   // Helper function to track block submission
   const trackBlockSubmission = useCallback(async (block: FormBlock) => {
     try {
@@ -231,7 +139,6 @@
   }, [formId, isLastQuestion, onSubmitSuccessRef, responseId]);
 
   const submitAnswer = useCallback(async (block: FormBlock, answer: string | number | string[] | QAPair[]) => {
->>>>>>> e52ee66d
     if (!responseId) {
       console.error('Cannot complete form: responseId is not set');
       return;
@@ -287,18 +194,10 @@
     }
   }, [responseId, storageKey, onFormCompleteRef]);
 
-<<<<<<< HEAD
   // Initialize the response on mount
   useEffect(() => {
     initializeResponse();
   }, [initializeResponse]);
-=======
-    setSubmitting(true);
-    setSubmitError(null);
-    
-    // Track block submission before doing the actual submission
-    await trackBlockSubmission(block);
->>>>>>> e52ee66d
 
   // Submit an answer to a question
   const submitAnswer = useCallback(async (
@@ -318,6 +217,9 @@
 
     setSubmitting(true);
     setSubmitError(null);
+    
+    // Track block submission before doing the actual submission
+    await trackBlockSubmission(block);
 
     try {
       // Save the current answer to local storage
@@ -332,7 +234,6 @@
 
       console.log(`Submitting answer for block ${block.id}:`, answer);
 
-<<<<<<< HEAD
       // Create a request to save the answer
       const answerData = {
         response_id: responseId,
@@ -434,32 +335,21 @@
       if (!savedSuccessfully) {
         throw lastError || new Error('Failed to submit answer after multiple attempts');
       }
-=======
+
+      const data = await res.json();
+      console.log('[useFormSubmission] Submission response:', data);
+
       // No need to create a separate submissionData object here since we're using trackBlockSubmission
       // which will create the proper metadata with all required fields
       
       // Track block submission before doing anything else
       await trackBlockSubmission(block);
->>>>>>> e52ee66d
-
-      // Call analytics callback
-      try {
-        if (onSubmitSuccessRef.current) {
-          onSubmitSuccessRef.current({
-            block_id: block.id,
-            block_type: block.blockTypeId
-          });
-        }
-      } catch (error) {
-        console.error('Error calling analytics success callback:', error);
-        // Continue execution - analytics error shouldn't stop form progression
-      }
+
+      // Save answer locally via the answers hook
+      saveCurrentAnswerRef.current(block.id, answer);
 
       // On last question, mark form as completed
       if (isLastQuestion) {
-<<<<<<< HEAD
-        await completeForm();
-=======
         console.log("[SubmitAnswer] Last question, marking form complete");
         // Mark form as complete in local storage or state
         localStorage.setItem(`${storageKey}-completed`, 'true');
@@ -481,7 +371,6 @@
         } catch (error) {
           console.error('[TRACKING DEBUG] Error in onFormCompleteRef.current:', error);
         }
->>>>>>> e52ee66d
       } else {
         // Navigate to the next question based on workflow connections
         const moved = goToNext(block, answer);
@@ -511,9 +400,6 @@
     } finally {
       setSubmitting(false);
     }
-<<<<<<< HEAD
-  }, [responseId, submitting, isLastQuestion, goToNext, completeForm]);
-=======
   }, [
     responseId, 
     formId, 
@@ -525,7 +411,6 @@
     storageKey,
     trackBlockSubmission
   ]);
->>>>>>> e52ee66d
 
   return {
     responseId,
