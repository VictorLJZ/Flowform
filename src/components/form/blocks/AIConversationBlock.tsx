"use client"

import React, { useState, useEffect, useRef } from "react"
import { Button } from "@/components/ui/button"
import { Textarea } from "@/components/ui/textarea"
import { cn } from "@/lib/utils"
import { PaperPlaneIcon, ChevronLeftIcon, ChevronRightIcon } from '@radix-ui/react-icons'
import { AnimatePresence, motion } from '@/lib/motion'
import { useFormBuilderStore } from "@/stores/formBuilderStore"
import { SlideWrapper } from "@/components/form/SlideWrapper"
import { BlockPresentation } from "@/types/theme-types"
import { SlideLayout } from "@/types/layout-types"
import { QAPair, FormBlock } from '@/types/supabase-types'
import { useAIConversation } from '@/hooks/useAIConversation'
import { useConversationDisplay } from '@/hooks/useConversationDisplay'
import { useConversationInteraction } from '@/hooks/useConversationInteraction'
import { useConversationNavigation } from '@/hooks/useConversationNavigation'

interface AIConversationBlockProps {
  id: string
  title?: string
  description?: string
  required: boolean
  index?: number
  totalBlocks?: number
  maxQuestions?: number
  temperature?: number
  settings?: {
    presentation?: BlockPresentation
    layout?: SlideLayout
  }
  value?: QAPair[]
  onChange?: (value: QAPair[]) => void
  onUpdate?: (updates: Partial<{
    title: string;
    description: string | null;
    settings: {
      maxQuestions?: number,
      temperature?: number,
      presentation?: BlockPresentation,
      layout?: SlideLayout
    } | null;
  }>) => void
  // Navigation props
  onNext?: () => void
  isNextDisabled?: boolean
  responseId: string
  formId: string
}

export function AIConversationBlock({
  id,
  title = '',
  description,
  required,
  index,
  totalBlocks,
  maxQuestions = 0,
  temperature = 0.7,
  settings = {},
  value = [],
  onChange,
  onUpdate,
  onNext,
  isNextDisabled,
  responseId,
  formId
}: AIConversationBlockProps) {
  // Local state
  const [activeQuestionIndex, setActiveQuestionIndex] = useState<number>(0)
  const [questionInputs, setQuestionInputs] = useState<Record<number, string>>({})

  // Determine if we're in builder or viewer mode
  const { mode } = useFormBuilderStore()
  const isBuilder = mode === 'builder'

  // Use our AIConversation hook for managing the conversation state
  const {
    conversation, 
    nextQuestion, 
    maxQuestions: configuredMaxQuestions, 
    isComplete,
    isLoading: isConversationLoading,
    submitAnswer
  } = useAIConversation(responseId, id, formId, isBuilder)

  // Effective max questions (from config or prop)
  const effectiveMaxQuestions = configuredMaxQuestions || maxQuestions
  
  // Effective conversation (from hook or prop)
  const effectiveConversation = isBuilder ? value || [] : conversation

  // Use our conversation display hook to manage what question is shown
  const { 
    displayQuestion, 
    isLoading: isQuestionLoading 
  } = useConversationDisplay({
    conversation: effectiveConversation,
    nextQuestion,
    activeQuestionIndex,
    isFirstQuestion: activeQuestionIndex === 0 && effectiveConversation.length === 0,
    starterPrompt: title || ''
  })

  // Create an adapter for the onUpdate function to match what useConversationInteraction expects
  // The hook expects onUpdate?: () => void with no parameters
  const interactionUpdateAdapter = onUpdate ? () => {
    // This adapter calls onUpdate with default/empty values if needed
    // This is just a simple callback that useConversationInteraction can call
    console.log('Interaction update triggered');
  } : undefined;

  // Use our interaction hook to manage user input and submissions
  const {
    userInput,
    setUserInput,
    isLocalSubmitting,
    isChangingEarlierAnswer,
    textareaRef,
    handleInputChange,
    handleSubmit,
    handleKeyDown
  } = useConversationInteraction({
    conversation: effectiveConversation,
    activeQuestionIndex,
    questionInputs,
    isFirstQuestion: activeQuestionIndex === 0 && effectiveConversation.length === 0,
    starterPrompt: title || '',
    submitAnswer,
    onNext,
    onChange,
    onUpdate: interactionUpdateAdapter
  })
  
  // Use our navigation hook to manage question navigation
  const {
    isFirstQuestion,
    isFinalQuestion,
    isLastAnswered,
    hasReachedMaxQuestions,
    canMoveToNextQuestion,
    handlePreviousQuestion,
    handleNextQuestion,
    moveToSpecificQuestion,
    handleCompletingConversation
  } = useConversationNavigation({
    conversation: effectiveConversation,
    nextQuestion,
    isComplete,
    maxQuestions: effectiveMaxQuestions,
    activeQuestionIndex,
    setActiveQuestionIndex,
    questionInputs,
    displayQuestion,
    onNext
  })

  // Loading states
  const isLoading = isConversationLoading || isQuestionLoading || isLocalSubmitting
  
  // Component state to track rendering updates
  const [renderKey, setRenderKey] = useState(0);
  
  // Force UI updates when key props change - enhanced for debugging and reliability
  useEffect(() => {
    if (nextQuestion) {
      console.log('Next question changed in parent component, updating UI', {
        question: nextQuestion.substring(0, 30) + '...',
        displayedQuestion: displayQuestion?.substring(0, 30) + '...',
        conversation: effectiveConversation.length
      });
      
      // Force a component re-render when the question changes
      // This is critical to ensure the UI updates with the new question
      if (nextQuestion !== displayQuestion) {
        console.log('Forcing complete UI re-render in AIConversationBlock');
        setRenderKey(prev => prev + 1);
      }
    }
  }, [nextQuestion, effectiveConversation.length, displayQuestion])

  // Create a direct question display element - separate from the SlideWrapper title
  // This is necessary to show the AI-generated follow-up questions
  const questionDisplay = displayQuestion ? (
    <h3 className="text-lg font-medium mb-4">{displayQuestion}</h3>
  ) : (
    <div className="h-8 bg-slate-100 animate-pulse rounded mb-4" />
  );
  
  // The actual conversation interface that will be wrapped by SlideWrapper
  const conversationInterface = (
    <div className="flex flex-col gap-4 w-full">
      {/* Question display - critical for showing new questions */}
      {questionDisplay}
      
      {/* Warning when changing earlier answers */}
      {isChangingEarlierAnswer && (
        <div className="bg-yellow-50 border border-yellow-200 p-2 rounded-md text-sm text-yellow-700">
          Changing this answer will reset later questions in the conversation.
        </div>
      )}
      
      {/* Input area - only shown when appropriate */}
      {(!isComplete && !hasReachedMaxQuestions) && (
        <div className="relative">
          <Textarea
            ref={textareaRef}
            value={userInput}
            onChange={handleInputChange}
            onKeyDown={handleKeyDown}
            placeholder={isLoading ? "Processing..." : "Type your response..."}
            disabled={isLoading}
            className="pr-12 min-h-[100px] resize-none"
            data-testid="ai-conversation-input"
          />
          <Button
            type="button"
            size="icon"
            variant="ghost"
            onClick={handleSubmit}
            disabled={!userInput.trim() || isLoading}
            className="absolute right-2 bottom-2 rounded-full w-8 h-8"
            aria-label="Submit response"
          >
            <PaperPlaneIcon className="w-4 h-4" />
          </Button>
        </div>
      )}
      
      {/* History of previous questions and answers */}
      <div className="space-y-3">
        <AnimatePresence mode="wait">
          {effectiveConversation.map((item, index) => (
            // Only show items that come before the current active index
            index < activeQuestionIndex && (
              <motion.div
                key={`qa-${index}`}
                initial={{ opacity: 0, height: 0 }}
                animate={{ opacity: 1, height: 'auto' }}
                exit={{ opacity: 0, height: 0 }}
                transition={{ duration: 0.2 }}
                className="border rounded-lg p-3"
              >
                <div className="flex flex-col gap-2">
                  <div className="flex items-center justify-between">
                    <h4 className="font-medium">{item.question}</h4>
                    <Button
                      type="button"
                      variant="ghost"
                      size="sm"
                      onClick={() => moveToSpecificQuestion(index)}
                      disabled={isLoading}
                    >
                      Edit
                    </Button>
                  </div>
                  <p className="text-muted-foreground">{item.answer}</p>
                </div>
              </motion.div>
            )
          ))}
        </AnimatePresence>
      </div>
      
      {/* Complete button shown when all questions are answered */}
      {isComplete && onNext && (
        <Button
          type="button"
          onClick={handleCompletingConversation}
          disabled={isNextDisabled}
          className="mt-2"
        >
          Complete
        </Button>
      )}
    </div>
  )

  // Create a wrapper for onUpdate to match the SlideWrapper's expected function signature
  // The SlideWrapper expects onUpdate: (updates: Partial<FormBlock>) => void
  const handleSlideUpdate = onUpdate ? (formBlockUpdates: Partial<FormBlock>) => {
    // Convert the FormBlock updates to our component's expected update format
    const mappedUpdates: Partial<{
      title: string;
      description: string | null;
      settings: {
        maxQuestions?: number,
        temperature?: number,
        presentation?: BlockPresentation,
        layout?: SlideLayout
      } | null;
    }> = {};
    
    // Map the properties correctly
    if (formBlockUpdates.title !== undefined) mappedUpdates.title = formBlockUpdates.title;
    if (formBlockUpdates.description !== undefined) mappedUpdates.description = formBlockUpdates.description as string | null;
    if (formBlockUpdates.settings) {
      mappedUpdates.settings = {
        ...settings, // Preserve existing settings
        ...(formBlockUpdates.settings as any) // Apply new settings
      };
    }
    
    // Call the original onUpdate with our mapped updates
    onUpdate(mappedUpdates);
  } : undefined;

  return (
    <SlideWrapper
      id={id}
      title={title}
      description={description}
      required={required}
      index={index}
      totalBlocks={totalBlocks}
      settings={{
        presentation: settings.presentation,
        layout: settings.layout || { type: 'standard' }
      }}
      onUpdate={handleSlideUpdate}
      onNext={onNext}
<<<<<<< HEAD
      isNextDisabled={isNextDisabled}
      className="w-full"
=======
      isNextDisabled={isNextDisabled || (required && isFirstQuestion)}
      blockRef={analytics?.blockRef}
>>>>>>> 9eba3fee
    >
      {conversationInterface}
    </SlideWrapper>
  )
}

export default AIConversationBlock<|MERGE_RESOLUTION|>--- conflicted
+++ resolved
@@ -319,15 +319,113 @@
       }}
       onUpdate={handleSlideUpdate}
       onNext={onNext}
-<<<<<<< HEAD
-      isNextDisabled={isNextDisabled}
-      className="w-full"
-=======
       isNextDisabled={isNextDisabled || (required && isFirstQuestion)}
       blockRef={analytics?.blockRef}
->>>>>>> 9eba3fee
     >
-      {conversationInterface}
+      <div className="space-y-4">
+        {/* Subtle navigation controls - show when we're past first question or have answers */}
+        {(activeQuestionIndex > 0 || effectiveConversation.length > 1) && (
+          <div className="flex items-center justify-end gap-2 text-gray-500 text-sm">
+            <span>
+              {activeQuestionIndex + 1} of {settings.maxQuestions}
+            </span>
+            <div className="flex items-center gap-1">
+              <Button
+                size="sm"
+                variant="ghost"
+                onClick={handlePrevious}
+                disabled={!canGoPrevious || isSubmitting}
+                className="h-6 w-6 p-0"
+              >
+                <ChevronLeft className="h-3 w-3" />
+              </Button>
+              <Button
+                size="sm"
+                variant="ghost"
+                onClick={handleNext}
+                disabled={!canGoNext || isSubmitting}
+                className="h-6 w-6 p-0"
+              >
+                <ChevronRight className="h-3 w-3" />
+              </Button>
+            </div>
+          </div>
+        )}
+        
+        {/* We no longer display the previously answered question box in any mode */}
+        
+        {/* Input area - always visible, disabled during submission */}
+        {showInput && (
+          <div className="relative">
+            <Textarea
+              ref={textareaRef}
+              value={userInput}
+              onChange={(e) => setUserInput(e.target.value)}
+              onKeyDown={handleKeyDown}
+              placeholder="Type your answer here..."
+              className="min-h-[100px] pr-12 resize-none"
+              disabled={isSubmitting}
+              onFocus={() => {
+                if (analytics?.trackFocus) {
+                  analytics.trackFocus({
+                    input_type: 'ai_conversation',
+                    question_index: activeQuestionIndex,
+                    is_first_question: isFirstQuestion
+                  });
+                }
+              }}
+              onBlur={() => {
+                if (analytics?.trackBlur) {
+                  analytics.trackBlur({
+                    input_type: 'ai_conversation',
+                    has_draft: userInput.trim().length > 0,
+                    draft_length: userInput.length
+                  });
+                }
+              }}
+            />
+            <Button
+              size="icon"
+              onClick={handleSubmit}
+              disabled={isSubmitting || isLocalSubmitting}
+              className={cn(
+                "absolute bottom-2 right-2 h-8 w-8",
+                (isSubmitting || isLocalSubmitting) ? "bg-gray-100" : "",
+                !userInput.trim() && "opacity-50 cursor-not-allowed"
+              )}
+            >
+              {(isSubmitting || isLocalSubmitting) ? (
+                <div className="flex items-center justify-center h-full w-full">
+                  <svg className="animate-spin h-5 w-5 text-blue-600" xmlns="http://www.w3.org/2000/svg" fill="none" viewBox="0 0 24 24">
+                    <circle className="opacity-25" cx="12" cy="12" r="10" stroke="currentColor" strokeWidth="4"></circle>
+                    <path className="opacity-75" fill="currentColor" d="M4 12a8 8 0 018-8V0C5.373 0 0 5.373 0 12h4zm2 5.291A7.962 7.962 0 014 12H0c0 3.042 1.135 5.824 3 7.938l3-2.647z"></path>
+                  </svg>
+                </div>
+              ) : (
+                <Send className="h-4 w-4" />
+              )}
+            </Button>
+          </div>
+        )}
+        
+        {/* Completed message when reached max questions */}
+        {hasReachedMaxQuestions && activeQuestionIndex === effectiveConversation.length + 1 && (
+          <Card className="border-green-200 bg-green-50 mt-4">
+            <CardContent className="p-4">
+              <p className="text-green-700 text-center">
+                Conversation complete! Please proceed to the next question.
+              </p>
+            </CardContent>
+          </Card>
+        )}
+        
+        {/* Error display */}
+        {error && (
+          <div className="mt-2 p-2 bg-red-50 border border-red-200 rounded text-red-600 text-sm">
+            {error}
+          </div>
+        )}
+      </div>
     </SlideWrapper>
   )
 }
