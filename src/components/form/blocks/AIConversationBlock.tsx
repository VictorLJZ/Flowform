--- conflicted
+++ resolved
@@ -69,15 +69,7 @@
 
   // Local component state
   const [userInput, setUserInput] = useState("")
-<<<<<<< HEAD
   const [activeQuestionIndex, setActiveQuestionIndex] = useState<number>(0)
-=======
-  const [isSubmitting, setIsSubmitting] = useState(false)
-  const [error, setError] = useState<string | null>(null)
-  const [conversation, setConversation] = useState<QAPair[]>(value)
-  // Initialize activeQuestionIndex based on conversation history
-  const [activeQuestionIndex, setActiveQuestionIndex] = useState<number>(value.length > 0 ? value.length - 1 : -1)
->>>>>>> c2d4a6a6
   const [isTyping, setIsTyping] = useState(false)
   const [displayedText, setDisplayedText] = useState<string>("")
 
@@ -204,7 +196,7 @@
 
   const handleNext = () => {
     // If we're not on the last question, go to next question
-    if (activeQuestionIndex < currentQuestionIndex) {
+    if (activeQuestionIndex < conversation.length - 1) {
       setActiveQuestionIndex(activeQuestionIndex + 1)
     }
   }
@@ -223,53 +215,7 @@
       // If this is the first question, use the starter prompt
       const questionToAnswer = isFirstQuestion ? starterPrompt : activeQuestion
       
-<<<<<<< HEAD
       await submitAnswer(questionToAnswer, userInput, isFirstQuestion)
-=======
-      // Save the response and get the next question from the API
-      const response = await fetch(`/api/forms/${formId}/sessions`, {
-        method: "PUT",
-        headers: { "Content-Type": "application/json" },
-        body: JSON.stringify({
-          responseId: id,
-          blockId: id,
-          blockType: "dynamic",
-          answer: userInput,
-          currentQuestion: activeQuestion,
-          isFirstQuestion
-        })
-      })
-      
-      if (!response.ok) {
-        throw new Error(`Error: ${response.status}`)
-      }
-      
-      const data = await response.json()
-      
-      if (data.nextQuestion) {
-        // Add the next AI question to the conversation
-        const newConversation = [
-          ...updatedConversation,
-          {
-            question: data.nextQuestion,
-            answer: "",
-            timestamp: new Date().toISOString(),
-            is_starter: false
-          }
-        ]
-        
-        setConversation(newConversation)
-        
-        // Call onChange callback with conversation including new question
-        if (onChange) {
-          onChange(newConversation)
-        }
-        
-        // Move to the new question (the last one in the conversation)
-        const newIndex = newConversation.length - 1;
-        setActiveQuestionIndex(newIndex)
-      }
->>>>>>> c2d4a6a6
       
       // Clear input and update state
       setUserInput("")
@@ -317,7 +263,7 @@
         {!isFirstQuestion && conversation.length > 0 && (
           <div className="flex items-center justify-end gap-2 text-gray-500 text-sm">
             <span>
-              {currentQuestionIndex >= 0 ? `${activeQuestionIndex + 1} of ${conversation.length}` : ""}
+              {activeQuestionIndex + 1} of {Math.min(settings.maxQuestions, conversation.length)}
             </span>
             <div className="flex items-center gap-1">
               <Button
@@ -360,16 +306,16 @@
               onKeyDown={handleKeyDown}
               placeholder="Type your answer here..."
               className="min-h-[100px] pr-12 resize-none"
-              disabled={isSubmitting || isTyping}
+              disabled={isSubmitting}
             />
             <Button
               size="icon"
               className={cn(
                 "absolute bottom-2 right-2 h-8 w-8",
-                (!userInput.trim() || isTyping) && "opacity-50 cursor-not-allowed"
+                !userInput.trim() && "opacity-50 cursor-not-allowed"
               )}
               onClick={handleSubmit}
-              disabled={!userInput.trim() || isSubmitting || isTyping}
+              disabled={!userInput.trim() || isSubmitting}
             >
               {isSubmitting ? (
                 <Loader2 className="h-4 w-4 animate-spin" />
@@ -381,7 +327,7 @@
         )}
         
         {/* Completed message when reached max questions */}
-        {hasReachedMaxQuestions && activeQuestionIndex === currentQuestionIndex && (
+        {hasReachedMaxQuestions && activeQuestionIndex === conversation.length + 1 && (
           <Card className="border-green-200 bg-green-50 mt-4">
             <CardContent className="p-4">
               <p className="text-green-700 text-center">
