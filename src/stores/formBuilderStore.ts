"use client"

// zustand imports
import { create, StateCreator } from 'zustand'
import { getBlockDefinition } from '@/registry/blockRegistry'
import { v4 as uuidv4 } from 'uuid'

// service imports
import { saveFormWithVersioning } from '@/services/form/saveFormWithVersioning'
import { saveDynamicBlockConfig } from '@/services/form/saveDynamicBlockConfig'
import { getFormWithBlocksClient } from '@/services/form/getFormWithBlocksClient'

// type imports
import { mapFromDbBlockType, mapToDbBlockType } from '@/utils/blockTypeMapping'
import type { CompleteForm } from '@/types/supabase-types'
import { FormTheme, BlockPresentation, defaultFormTheme, defaultBlockPresentation } from '@/types/theme-types'
import { SlideLayout, getDefaultLayoutByType } from '@/types/layout-types'
import type { FormBlock, BlockType } from '@/types/block-types'
import type { FormData } from '@/types/form-builder-types'
<<<<<<< HEAD
import type { FormBuilderState } from '@/types/store-types'
import { Connection, ConditionRule } from '@/types/workflow-types'
=======

// Export the FormBuilderState type
export interface FormBuilderState {
  formData: FormData
  blocks: FormBlock[]
  currentBlockId: string | null;
  isLoading: boolean;
  isSaving: boolean;
  sidebarOpen: boolean;
  blockSelectorOpen: boolean;
  mode: 'builder' | 'viewer';
  defaultBlockPresentation: BlockPresentation;

  // Actions
  setFormData: (data: Partial<FormData>) => void;
  setBlocks: (blocks: FormBlock[]) => void;
  addBlock: (blockTypeId: string) => void;
  updateBlock: (blockId: string, updates: Partial<FormBlock>) => void;
  updateBlockSettings: (blockId: string, settings: Record<string, unknown>) => void;
  updateBlockLayout: (blockId: string, layoutConfig: Partial<SlideLayout>) => void;
  removeBlock: (blockId: string) => void;
  reorderBlocks: (startIndex: number, endIndex: number) => void;
  setCurrentBlockId: (blockId: string | null) => void;
  setSidebarOpen: (open: boolean) => void;
  setBlockSelectorOpen: (open: boolean) => void;
  getBlockPresentation: (blockId: string) => BlockPresentation | undefined;
  setBlockPresentation: (blockId: string, presentation: Partial<BlockPresentation>) => void;
  setFormTheme: (theme: Partial<FormTheme>) => void;
  setMode: (mode: 'builder' | 'viewer') => void;
  saveForm: () => Promise<void>;
  loadForm: (formId: string) => Promise<void>;

  // Getters
  getCurrentBlock: () => FormBlock | null;
}
>>>>>>> b77ce547

// Initial empty form data
const defaultFormData: FormData = {
  form_id: '',
  title: 'Untitled Form',
  description: '',
  settings: {
    showProgressBar: true,
    requireSignIn: false,
    theme: 'default',
    primaryColor: '#0284c7',
    fontFamily: 'inter'
  },
  theme: defaultFormTheme
}

export const formBuilderStoreInitializer: StateCreator<FormBuilderState> = (set, get) => ({
  // Initial state
  formData: { ...defaultFormData },
  blocks: [],
  currentBlockId: null,
  isLoading: false,
  isSaving: false,
  sidebarOpen: true,
  blockSelectorOpen: false,
  
  // WYSIWYG state
  mode: 'builder',
  defaultBlockPresentation: defaultBlockPresentation,
  
  // Connections
  connections: [],
  
  // Actions
  setFormData: (data: Partial<FormData>) => set((state: FormBuilderState) => ({
    formData: { ...state.formData, ...data }
  })),
  
  setBlocks: (blocks: FormBlock[]) => set({ blocks }),
  
  addBlock: (blockTypeId: string) => {
    const { blocks } = get()
    const newBlockId = uuidv4()
    const newOrder = blocks.length
    const blockDef = getBlockDefinition(blockTypeId)
 
    if (!blockDef) {
      console.error(`Block definition not found for type: ${blockTypeId}`)
      return
    }
 
    const newBlock: FormBlock = { 
      id: newBlockId,
      blockTypeId: blockTypeId,
      type: blockDef.type || 'static',
      title: blockDef.defaultTitle || '',
      description: blockDef.defaultDescription || '',
      required: false,
      order: newOrder,
      settings: blockDef.getDefaultValues() || {}
    }
 
    const updatedBlocks = [...blocks, newBlock].sort((a, b) => a.order - b.order)
    set(() => ({
      blocks: updatedBlocks,
      currentBlockId: newBlockId
    }))
  },
  
  updateBlock: (blockId: string, updates: Partial<FormBlock>) => {
    const blockDef = getBlockDefinition(updates.blockTypeId || get().blocks.find((b: FormBlock) => b.id === blockId)?.blockTypeId || '')
    set((state: FormBuilderState) => ({
      blocks: state.blocks.map((block: FormBlock) => {
        if (block.id === blockId) {
          return {
            ...block,
            ...updates,
            ...(updates.blockTypeId && {
              type: blockDef?.type || 'static',
              settings: blockDef?.getDefaultValues() || {}
            })
          }
        }
        return block
      })
    }))
  },
  
  updateBlockSettings: (blockId: string, settings: Record<string, unknown>) => set((state: FormBuilderState) => ({
    blocks: state.blocks.map((block: FormBlock) => 
      block.id === blockId 
        ? { 
            ...block, 
            settings: { 
              ...block.settings, 
              ...settings 
            } 
          } 
        : block
    )
  })),
  
  updateBlockLayout: (blockId: string, layoutConfig: Partial<SlideLayout>) => set((state: FormBuilderState) => {
    return {
      blocks: state.blocks.map((block: FormBlock) => {
        if (block.id === blockId) {
          let updatedLayout: SlideLayout
          
          if (layoutConfig.type && layoutConfig.type !== (block.settings?.layout as SlideLayout | undefined)?.type) {
            updatedLayout = { ...getDefaultLayoutByType(layoutConfig.type), ...layoutConfig } as SlideLayout
          } else {
            const currentLayout = block.settings?.layout || { type: 'standard' }
            updatedLayout = { ...currentLayout, ...layoutConfig } as SlideLayout
          }
          
          return { 
            ...block, 
            settings: { 
              ...block.settings, 
              layout: updatedLayout 
            } 
          }
        }
        return block
      })
    }
  }),
  
  removeBlock: (blockId: string) => set((state: FormBuilderState) => {
    const newBlocks = state.blocks.filter((block: FormBlock) => block.id !== blockId)
    const updatedBlocks = newBlocks.map((block, index) => ({
      ...block,
      order: index
    }))
    
    let newCurrentBlockId = state.currentBlockId
    if (state.currentBlockId === blockId) {
      const currentIndex = state.blocks.findIndex(b => b.id === blockId)
      const previousBlock = updatedBlocks[currentIndex - 1]
      const nextBlock = updatedBlocks[currentIndex]
      newCurrentBlockId = previousBlock?.id || nextBlock?.id || null
    }
    
    return {
      blocks: updatedBlocks,
      currentBlockId: newCurrentBlockId
    }
  }),
  
  reorderBlocks: (startIndex: number, endIndex: number) => set((state: FormBuilderState) => {
    const result = Array.from(state.blocks)
    const [removed] = result.splice(startIndex, 1)
    result.splice(endIndex, 0, removed)
    
    const updatedBlocks = result.map((block, index) => ({
      ...block,
      order: index
    }))
    
    return { blocks: updatedBlocks }
  }),
  
  setCurrentBlockId: (blockId: string | null) => set({ currentBlockId: blockId }),
  
  setSidebarOpen: (open: boolean) => set({ sidebarOpen: open }),
  
  setBlockSelectorOpen: (open: boolean) => set({ blockSelectorOpen: open }),
  
  getBlockPresentation: (blockId: string) => {
    const block = get().blocks.find((b: FormBlock) => b.id === blockId)
    return (block?.settings?.presentation as BlockPresentation | undefined) || get().defaultBlockPresentation
  },
  
  setBlockPresentation: (blockId: string, presentation: Partial<BlockPresentation>) => set((state: FormBuilderState) => ({
    blocks: state.blocks.map((block: FormBlock) => 
      block.id === blockId 
        ? { 
            ...block, 
            settings: { 
              ...block.settings, 
              presentation: { 
                ...((block.settings.presentation as BlockPresentation) || defaultBlockPresentation), 
                ...presentation 
              } 
            } 
          } 
        : block
    )
  })),
  
  setFormTheme: (theme: Partial<FormTheme>) => set((state: FormBuilderState) => ({
    formData: { 
      ...state.formData, 
      theme: { 
        ...(state.formData.theme || defaultFormTheme), 
        ...theme 
      } 
    }
  })),
  
  setMode: (mode: 'builder' | 'viewer') => set({ mode }),
  
  saveForm: async () => {
    const { formData, blocks, connections, isSaving } = get()
    
    if (isSaving) return
    
    set({ isSaving: true })
    
    try {
      const blocksToSave = blocks.map((block: FormBlock, index: number) => {
        const { type, subtype } = mapToDbBlockType(block.blockTypeId)
        
        return {
          id: block.id,
          form_id: formData.form_id,
          type,
          subtype,
          title: block.title,
          description: block.description,
          required: block.required,
          order_index: index,
          settings: block.settings,
          blockTypeId: block.blockTypeId,
          order: index
        }
      })
      
      // Add workflow connections to the settings object in a type-safe way
      const updatedSettings: Record<string, any> = {
        ...(formData.settings || {}),
        workflow: {
          ...(formData.settings?.workflow as Record<string, any> || {}),
          connections
        }
      };
      
      const result = await saveFormWithVersioning({
        form_id: formData.form_id,
        title: formData.title,
        description: formData.description || '',
        workspace_id: formData.workspace_id,
        created_by: formData.created_by,
        status: formData.status || 'draft',
        theme: formData.theme as unknown as Record<string, unknown>,
        settings: updatedSettings
      }, blocksToSave)
      
      if (result.success) {
        console.log('Form saved successfully')
        
        // Create a mapping of original block IDs to database IDs
        const blockIdMap = new Map<string, string>();
        
        // If we received blocks from the database response, update our local block IDs
        if (result.blocks && Array.isArray(result.blocks)) {
          // Create a new array for updated blocks
          const updatedBlocks = [...blocks];
          
          // For each block in the response, map the original ID to the database ID
          result.blocks.forEach((dbBlock: { id: string }, index: number) => {
            if (index < blocks.length) {
              const originalBlock = blocks[index];
              // Store the mapping from frontend ID to database ID
              blockIdMap.set(originalBlock.id, dbBlock.id);
              console.log(`Block ID mapping: ${originalBlock.id} -> ${dbBlock.id}`);
              
              // Update the block in our local state with the new ID
              updatedBlocks[index] = {
                ...originalBlock,
                id: dbBlock.id
              };
            }
          });
          
          // If a new form version was created, log it
          if (result.version) {
            console.log(`Created new form version: ${result.version.version_number}`);
          }
          
          // Update the blocks in the store with the new IDs
          set({ blocks: updatedBlocks });
        }
        
        // Find any dynamic blocks that need their config saved separately
        const dynamicBlocks = blocks.filter(block => 
          block.type === 'dynamic' || block.blockTypeId === 'ai_conversation')
        
        if (dynamicBlocks.length > 0) {
          console.log(`Saving configurations for ${dynamicBlocks.length} dynamic blocks`)
          
          // Save each dynamic block's configuration using the database ID
          for (const block of dynamicBlocks) {
            // Use the database ID if it exists in our mapping, otherwise use the original ID
            const dbBlockId = blockIdMap.get(block.id) || block.id;
            
            // Ensure the block title is used as the startingPrompt in settings
            const settingsWithPrompt = {
              ...block.settings,
              startingPrompt: block.title // Use the block title as the starting prompt
            };
            
            await saveDynamicBlockConfig(dbBlockId, settingsWithPrompt);
            console.log(`Saved configuration for dynamic block: ${dbBlockId} (original ID: ${block.id})`)
          }
        }
      } else {
        console.error('Error saving form')
      }
    } catch (error) {
      console.error('Error in saveForm:', error)
    } finally {
      set({ isSaving: false })
    }
  },
  
  loadForm: async (formId: string) => {
    set({ isLoading: true })
    
    try {
      // Use the getFormWithBlocks service to get the form and its blocks
      const completeForm = await getFormWithBlocksClient(formId)
      
      if (!completeForm) {
        console.error('Form not found')
        return
      }
      
      const { blocks: blocksData, ...formData } = completeForm as CompleteForm
      
      // Map blocks from database blocks to frontend blocks
      const frontendBlocks = Array.isArray(blocksData)
        ? blocksData.map((block, index: number) => {
            // Try to map the database type to our frontend block type ID
            const blockTypeId = mapFromDbBlockType(block.type as BlockType, block.subtype)
            
            // DEBUG: Log block mapping details
            console.log('Block mapping:', { 
              blockId: block.id,
              dbType: block.type, 
              dbSubtype: block.subtype,
              mappedBlockTypeId: blockTypeId 
            });
            
            // Get the block definition using the mapped blockTypeId
            const blockDef = getBlockDefinition(blockTypeId);
            
            // Get base settings from block or fallback to defaults
            let baseSettings = block.settings || (blockDef?.getDefaultValues ? blockDef.getDefaultValues() : {}) || {};
            
            // For dynamic blocks, merge in the dynamic_config properties
            if (block.type === 'dynamic' && block.dynamic_config) {
              console.log('Dynamic block config found:', block.dynamic_config);
              const dynamicSettings = {
                startingPrompt: block.dynamic_config.starter_question || "How can I help you today?",
                temperature: block.dynamic_config.temperature || 0.7,
                maxQuestions: block.dynamic_config.max_questions || 5,
                contextInstructions: block.dynamic_config.ai_instructions || ''
              };
              console.log('Processed dynamic settings:', dynamicSettings);
              
              // Merge dynamic settings with any existing settings
              baseSettings = {
                ...baseSettings,
                ...dynamicSettings
              };
              
              console.log('Dynamic block settings loaded for block:', block.id);
            }
            
            // Create a block preserving original properties
            const frontendBlock = {
              id: block.id,
              blockTypeId: blockTypeId, // This is the key ID used to look up in the registry
              type: blockDef?.type || block.type || 'static', // Use registry type if available or preserve DB type
              title: block.title || blockDef?.defaultTitle || '', // Fallback title
              description: block.description || blockDef?.defaultDescription || '',
              required: block.required || false,
              order: block.order_index || index,
              settings: baseSettings // Use settings with dynamic config merged in if applicable
            };
            
            return frontendBlock
          })
        : [] // Handle case where blocksData is null or empty
      
      // Safely extract workflow connections if they exist
      let workflowConnections: Connection[] = [];
      try {
        // Type assertion here to help TypeScript understand the shape
        const workflowSettings = formData.settings as Record<string, any> | null;
        workflowConnections = workflowSettings?.workflow?.connections || [];
        if (Array.isArray(workflowConnections)) {
          console.log(`Loaded ${workflowConnections.length} workflow connections`);
        } else {
          console.warn('Workflow connections not found or not an array, using empty array');
          workflowConnections = [];
        }
      } catch (error) {
        console.error('Error extracting workflow connections:', error);
        workflowConnections = [];
      }
      
      // Update the store with form and blocks
      set({
        formData: {
          form_id: formData.form_id,
          title: formData.title || 'Untitled Form',
          description: formData.description || '',
          workspace_id: formData.workspace_id,
          created_by: formData.created_by,
          status: formData.status || 'draft',
          // Always use defaultFormTheme as the base and merge with any available theme properties
          theme: defaultFormTheme,
          settings: {
            showProgressBar: typeof formData.settings?.showProgressBar === 'boolean' ? formData.settings.showProgressBar : defaultFormData.settings.showProgressBar,
            requireSignIn: typeof formData.settings?.requireSignIn === 'boolean' ? formData.settings.requireSignIn : defaultFormData.settings.requireSignIn,
            theme: typeof formData.settings?.theme === 'string' ? formData.settings.theme : defaultFormData.settings.theme,
            primaryColor: typeof formData.settings?.primaryColor === 'string' ? formData.settings.primaryColor : defaultFormData.settings.primaryColor,
            fontFamily: typeof formData.settings?.fontFamily === 'string' ? formData.settings.fontFamily : defaultFormData.settings.fontFamily,
            estimatedTime: typeof formData.settings?.estimatedTime === 'number' ? formData.settings.estimatedTime : undefined,
            estimatedTimeUnit: formData.settings?.estimatedTimeUnit as 'minutes' | 'hours' | undefined,
            redirectUrl: typeof formData.settings?.redirectUrl === 'string' ? formData.settings.redirectUrl : undefined,
            customCss: typeof formData.settings?.customCss === 'string' ? formData.settings.customCss : undefined,
            workflow: { connections: workflowConnections }
          }
        },
        blocks: frontendBlocks,
        currentBlockId: frontendBlocks.length > 0 ? frontendBlocks[0].id : null,
        connections: workflowConnections
      })
    } catch (error) {
      console.error('Error loading form:', error)
    } finally {
      set({ isLoading: false })
    }
  },
  
  // Helper getters
  getCurrentBlock: (): FormBlock | null => {
    const { blocks, currentBlockId } = get()
    return blocks.find((block: FormBlock) => block.id === currentBlockId) || null
  },
  
  // Connections
  setConnections: (connections: Connection[]) => set({ connections }),
  
  addConnection: (connection: Connection) => set((state) => ({
    connections: [...state.connections, connection]
  })),
  
  updateConnection: (connectionId: string, updates: Partial<Connection>) => set((state) => ({
    connections: state.connections.map(conn => 
      conn.id === connectionId ? { ...conn, ...updates } : conn
    )
  })),
  
  removeConnection: (connectionId: string) => set((state) => ({
    connections: state.connections.filter(conn => conn.id !== connectionId)
  })),
})

// Singleton store hook
export const useFormBuilderStore = create<FormBuilderState>(formBuilderStoreInitializer)

// Hook to get block definition for the current block
export const useCurrentBlockDefinition = () => {
  const { getCurrentBlock } = useFormBuilderStore()
  const currentBlock = getCurrentBlock()
  
  if (!currentBlock) return null
  
  try {
    return getBlockDefinition(currentBlock.blockTypeId)
  } catch (error) {
    console.error('Error getting block definition:', error)
    return null
  }
}<|MERGE_RESOLUTION|>--- conflicted
+++ resolved
@@ -17,46 +17,8 @@
 import { SlideLayout, getDefaultLayoutByType } from '@/types/layout-types'
 import type { FormBlock, BlockType } from '@/types/block-types'
 import type { FormData } from '@/types/form-builder-types'
-<<<<<<< HEAD
 import type { FormBuilderState } from '@/types/store-types'
 import { Connection, ConditionRule } from '@/types/workflow-types'
-=======
-
-// Export the FormBuilderState type
-export interface FormBuilderState {
-  formData: FormData
-  blocks: FormBlock[]
-  currentBlockId: string | null;
-  isLoading: boolean;
-  isSaving: boolean;
-  sidebarOpen: boolean;
-  blockSelectorOpen: boolean;
-  mode: 'builder' | 'viewer';
-  defaultBlockPresentation: BlockPresentation;
-
-  // Actions
-  setFormData: (data: Partial<FormData>) => void;
-  setBlocks: (blocks: FormBlock[]) => void;
-  addBlock: (blockTypeId: string) => void;
-  updateBlock: (blockId: string, updates: Partial<FormBlock>) => void;
-  updateBlockSettings: (blockId: string, settings: Record<string, unknown>) => void;
-  updateBlockLayout: (blockId: string, layoutConfig: Partial<SlideLayout>) => void;
-  removeBlock: (blockId: string) => void;
-  reorderBlocks: (startIndex: number, endIndex: number) => void;
-  setCurrentBlockId: (blockId: string | null) => void;
-  setSidebarOpen: (open: boolean) => void;
-  setBlockSelectorOpen: (open: boolean) => void;
-  getBlockPresentation: (blockId: string) => BlockPresentation | undefined;
-  setBlockPresentation: (blockId: string, presentation: Partial<BlockPresentation>) => void;
-  setFormTheme: (theme: Partial<FormTheme>) => void;
-  setMode: (mode: 'builder' | 'viewer') => void;
-  saveForm: () => Promise<void>;
-  loadForm: (formId: string) => Promise<void>;
-
-  // Getters
-  getCurrentBlock: () => FormBlock | null;
-}
->>>>>>> b77ce547
 
 // Initial empty form data
 const defaultFormData: FormData = {
