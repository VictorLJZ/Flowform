--- conflicted
+++ resolved
@@ -440,11 +440,8 @@
             }
           });
           
-<<<<<<< HEAD
-=======
           // Note: Form versioning is now handled separately by the publishForm flow
           
->>>>>>> e52ee66d
           // Update the blocks in the store with the new IDs
           set({ blocks: updatedBlocks });
           
